import java.io.{File, PrintWriter}
import java.net.URL

import org.apache.commons.io.FileUtils
import sbt.ExclusionRule
import sbt.internal.util.ManagedLogger
import scala.xml.{Node => XmlNode, NodeSeq => XmlNodeSeq, _}
import scala.xml.transform.{RewriteRule, RuleTransformer}
import scala.sys.process.Process

val condaEnvName = "mmlspark"
name := "mmlspark"
organization := "com.microsoft.ml.spark"
scalaVersion := "2.12.10"
val sparkVersion = "3.0.0"

val excludes = Seq(
  ExclusionRule("org.apache.spark", "spark-tags_2.11"),
  ExclusionRule("org.scalatic"),
  ExclusionRule("org.scalatest")
)

libraryDependencies ++= Seq(
<<<<<<< HEAD
  "org.apache.spark" %% "spark-core" % sparkVersion % "compile",
  "org.apache.spark" %% "spark-mllib" % sparkVersion % "compile",
  "org.scalactic" %% "scalactic" % "3.0.5",
  "org.scalatest" %% "scalatest" % "3.0.5",
  "io.spray" %% "spray-json" % "1.3.2",
  "com.microsoft.cntk" % "cntk" % "2.4",
  "org.openpnp" % "opencv" % "3.2.0-1",
  "com.jcraft" % "jsch" % "0.1.54",
  "com.microsoft.cognitiveservices.speech" % "client-sdk" % "1.11.0",
  "org.apache.httpcomponents" % "httpclient" % "4.5.6",
  "com.microsoft.ml.lightgbm" % "lightgbmlib" % "2.3.180",
  "com.github.vowpalwabbit" % "vw-jni" % "8.7.0.3",
  "com.linkedin.isolation-forest" %% "isolation-forest_2.4.3" % "1.0.0",
  "org.apache.spark" %% "spark-avro" % sparkVersion
=======
  "org.apache.spark" %% "spark-core" % sparkVersion % "provided",
  "org.apache.spark" %% "spark-mllib" % sparkVersion % "provided",
  "org.apache.spark" %% "spark-tags" % sparkVersion % "it,test",
  "org.scalactic" %% "scalactic" % "3.0.5" % "it,test",
  "org.scalatest" %% "scalatest" % "3.0.5" % "it,test",
  "io.spray" %% "spray-json" % "1.3.2" excludeAll (excludes: _*),
  "com.microsoft.cntk" % "cntk" % "2.4" excludeAll (excludes: _*),
  "org.openpnp" % "opencv" % "3.2.0-1" excludeAll (excludes: _*),
  "com.jcraft" % "jsch" % "0.1.54" excludeAll (excludes: _*),
  "com.microsoft.cognitiveservices.speech" % "client-sdk" % "1.11.0" excludeAll (excludes: _*),
  "org.apache.httpcomponents" % "httpclient" % "4.5.6" excludeAll (excludes: _*),
  "com.microsoft.ml.lightgbm" % "lightgbmlib" % "2.3.180" excludeAll (excludes: _*),
  "com.github.vowpalwabbit" % "vw-jni" % "8.8.1" excludeAll (excludes: _*),
  "com.linkedin.isolation-forest" %% "isolation-forest_2.4.3" % "0.3.2" excludeAll (excludes: _*),
  "org.apache.spark" %% "spark-avro" % sparkVersion % "provided",
>>>>>>> 0a30d1ae
)

def txt(e: Elem, label: String): String = "\"" + e.child.filter(_.label == label).flatMap(_.text).mkString + "\""

// skip dependency elements with a scope
pomPostProcess := { (node: XmlNode) =>
  new RuleTransformer(new RewriteRule {
    override def transform(node: XmlNode): XmlNodeSeq = node match {
      case e: Elem if e.label == "dependency"
        && e.child.exists(child => child.label == "scope") =>
        Comment(
          s""" scoped dependency ${txt(e, "groupId")} % ${txt(e, "artifactId")}
             |% ${txt(e, "version")} % ${txt(e, "scope")} has been omitted """.stripMargin)
      case e: Elem if e.label == "dependency"
        && e.child.exists(child => child.text == "org.scala-lang") =>
        Comment(
          s""" scala-lang dependency ${txt(e, "groupId")} % ${txt(e, "artifactId")}
             |% ${txt(e, "version")} has been omitted """.stripMargin)
      case _ => node
    }
  }).transform(node).head
}

resolvers += "Speech" at "https://mmlspark.blob.core.windows.net/maven/"

//noinspection ScalaStyle
lazy val IntegrationTest2 = config("it").extend(Test)

def join(folders: String*): File = {
  folders.tail.foldLeft(new File(folders.head)) { case (f, s) => new File(f, s) }
}

val createCondaEnvTask = TaskKey[Unit]("createCondaEnv", "create conda env")
createCondaEnvTask := {
  val s = streams.value
  val hasEnv = Process("conda env list").lineStream.toList
    .map(_.split("\\s+").head).contains(condaEnvName)
  if (!hasEnv) {
    Process(
      "conda env create -f environment.yaml",
      new File(".")) ! s.log
  } else {
    println("Found conda env " + condaEnvName)
  }
}

val cleanCondaEnvTask = TaskKey[Unit]("cleanCondaEnv", "create conda env")
cleanCondaEnvTask := {
  val s = streams.value
  Process(
    s"conda env remove --name $condaEnvName -y",
    new File(".")) ! s.log
}

def isWindows: Boolean = {
  sys.props("os.name").toLowerCase.contains("windows")
}

def osPrefix: Seq[String] = {
  if (isWindows) {
    Seq("cmd", "/C")
  } else {
    Seq()
  }
}

def activateCondaEnv: Seq[String] = {
  if (sys.props("os.name").toLowerCase.contains("windows")) {
    osPrefix ++ Seq("activate", condaEnvName, "&&")
  } else {
    Seq()
    //TODO figure out why this doesent work
    //Seq("/bin/bash", "-l", "-c", "source activate " + condaEnvName, "&&")
  }
}

val scalaMajorVersion  = settingKey[String]("scalaMajorVersion")
scalaMajorVersion  := {scalaVersion.value.split(".".toCharArray).dropRight(0).mkString(".")}

val packagePythonTask = TaskKey[Unit]("packagePython", "Package python sdk")
val genDir = join("target", s"scala-${scalaMajorVersion}", "generated")
val unidocDir = join("target", s"scala-${scalaMajorVersion}", "unidoc")
val pythonSrcDir = join(genDir.toString, "src", "python")
val unifiedDocDir = join(genDir.toString, "doc")
val pythonDocDir = join(unifiedDocDir.toString, "pyspark")
val pythonPackageDir = join(genDir.toString, "package", "python")
val pythonTestDir = join(genDir.toString, "test", "python")

val generatePythonDoc = TaskKey[Unit]("generatePythonDoc", "Generate sphinx docs for python")
generatePythonDoc := {
  val s = streams.value
  installPipPackageTask.value
  Process(activateCondaEnv ++ Seq("sphinx-apidoc", "-f", "-o", "doc", "."),
    join(pythonSrcDir.toString, "mmlspark")) ! s.log
  Process(activateCondaEnv ++ Seq("sphinx-build", "-b", "html", "doc", "../../../doc/pyspark"),
    join(pythonSrcDir.toString, "mmlspark")) ! s.log

}

val pythonizedVersion = settingKey[String]("Pythonized version")
pythonizedVersion := {
  if (version.value.contains("-")) {
    version.value.split("-".head).head + ".dev1"
  } else {
    version.value
  }
}

def uploadToBlob(source: String, dest: String,
                 container: String, log: ManagedLogger,
                 accountName: String = "mmlspark"): Int = {
  val command = Seq("az", "storage", "blob", "upload-batch",
    "--source", source,
    "--destination", container,
    "--destination-path", dest,
    "--account-name", accountName,
    "--account-key", Secrets.storageKey)
  Process(osPrefix ++ command) ! log
}

def downloadFromBlob(source: String, dest: String,
                     container: String, log: ManagedLogger,
                     accountName: String = "mmlspark"): Int = {
  val command = Seq("az", "storage", "blob", "download-batch",
    "--destination", dest,
    "--pattern", source,
    "--source", container,
    "--account-name", accountName,
    "--account-key", Secrets.storageKey)
  Process(osPrefix ++ command) ! log
}
def singleUploadToBlob(source: String, dest: String,
                       container: String, log: ManagedLogger,
                       accountName: String = "mmlspark", extraArgs: Seq[String] = Seq()): Int = {
  val command = Seq("az", "storage", "blob", "upload",
    "--file", source,
    "--container-name", container,
    "--name", dest,
    "--account-name", accountName,
    "--account-key", Secrets.storageKey) ++ extraArgs
  Process(osPrefix ++ command) ! log
}

val publishDocs = TaskKey[Unit]("publishDocs", "publish docs for scala and python")
publishDocs := {
  val s = streams.value
  generatePythonDoc.value
  (Compile / unidoc).value
  val html =
    """
      |<html><body><pre style="font-size: 150%;">
      |<a href="pyspark/index.html">pyspark/</u>
      |<a href="scala/index.html">scala/</u>
      |</pre></body></html>
    """.stripMargin
  val scalaDir = join(unifiedDocDir.toString, "scala")
  if (scalaDir.exists()) FileUtils.forceDelete(scalaDir)
  FileUtils.copyDirectory(unidocDir, scalaDir)
  FileUtils.writeStringToFile(join(unifiedDocDir.toString, "index.html"), html, "utf-8")
  uploadToBlob(unifiedDocDir.toString, version.value, "docs", s.log)
}

val publishR = TaskKey[Unit]("publishR", "publish R package to blob")
publishR := {
  val s = streams.value
  (run in IntegrationTest2).toTask("").value
  val rPackage = join("target", s"scala-${scalaMajorVersion}", "generated", "package", "R")
    .listFiles().head
  singleUploadToBlob(rPackage.toString, rPackage.getName, "rrr", s.log)
}

packagePythonTask := {
  val s = streams.value
  (run in IntegrationTest2).toTask("").value
  createCondaEnvTask.value
  val destPyDir = join("target", s"scala-${scalaMajorVersion}", "classes", "mmlspark")
  if (destPyDir.exists()) FileUtils.forceDelete(destPyDir)
  FileUtils.copyDirectory(join(pythonSrcDir.getAbsolutePath, "mmlspark"), destPyDir)

  Process(
    activateCondaEnv ++
      Seq(s"python", "setup.py", "bdist_wheel", "--universal", "-d", s"${pythonPackageDir.absolutePath}"),
    pythonSrcDir) ! s.log
}

val installPipPackageTask = TaskKey[Unit]("installPipPackage", "install python sdk")

installPipPackageTask := {
  val s = streams.value
  publishLocal.value
  packagePythonTask.value
  Process(
    activateCondaEnv ++ Seq("pip", "install", "-I",
      s"mmlspark-${pythonizedVersion.value}-py2.py3-none-any.whl"),
    pythonPackageDir) ! s.log
}

val testPythonTask = TaskKey[Unit]("testPython", "test python sdk")

testPythonTask := {
  val s = streams.value
  installPipPackageTask.value
  Process(
    activateCondaEnv ++ Seq("python",
      "-m",
      "pytest",
      "--cov=mmlspark",
      "--junitxml=../../../../python-test-results.xml",
      "--cov-report=xml",
      "mmlsparktest"
    ),
    new File(s"target/scala-${scalaMajorVersion}/generated/test/python/"),
  ) ! s.log
}

val getDatasetsTask = TaskKey[Unit]("getDatasets", "download datasets used for testing")
val datasetName = "datasets-2020-08-27.tgz"
val datasetUrl = new URL(s"https://mmlspark.blob.core.windows.net/installers/$datasetName")
val datasetDir = settingKey[File]("The directory that holds the dataset")
datasetDir := {
  join(target.value.toString, s"scala-${scalaMajorVersion}", "datasets", datasetName.split(".".toCharArray.head).head)
}

getDatasetsTask := {
  val d = datasetDir.value.getParentFile
  val f = new File(d, datasetName)
  if (!d.exists()) d.mkdirs()
  if (!f.exists()) {
    FileUtils.copyURLToFile(datasetUrl, f)
    UnzipUtils.unzip(f, d)
  }
}

val genBuildInfo = TaskKey[Unit]("genBuildInfo", "generate a build info file")
genBuildInfo := {

  val buildInfo =
    s"""
<<<<<<< HEAD
      |MMLSpark Build and Release Information
      |---------------
      |
      |### Maven Coordinates
      | `${organization.value}:${name.value}_${scalaMajorVersion}:${version.value}`
      |
      |### Maven Resolver
      | `https://mmlspark.azureedge.net/maven`
      |
      |### Documentation Pages:
      |[Scala Documentation](https://mmlspark.blob.core.windows.net/docs/${version.value}/scala/index.html)
      |[Python Documentation](https://mmlspark.blob.core.windows.net/docs/${version.value}/pyspark/index.html)
      |
=======
       |MMLSpark Build and Release Information
       |---------------
       |
       |### Maven Coordinates
       | `${organization.value}:${name.value}_2.11:${version.value}`
       |
       |### Maven Resolver
       | `https://mmlspark.azureedge.net/maven`
       |
       |### Documentation Pages:
       |[Scala Documentation](https://mmlspark.blob.core.windows.net/docs/${version.value}/scala/index.html)
       |[Python Documentation](https://mmlspark.blob.core.windows.net/docs/${version.value}/pyspark/index.html)
       |
>>>>>>> 0a30d1ae
    """.stripMargin

  val infoFile = join("target", "Build.md")
  if (infoFile.exists()) FileUtils.forceDelete(infoFile)
  FileUtils.writeStringToFile(infoFile, buildInfo, "utf-8")
}

val setupTask = TaskKey[Unit]("setup", "set up library for intellij")
setupTask := {
  (Compile / compile).toTask.value
  (Test / compile).toTask.value
  (IntegrationTest2 / compile).toTask.value
  getDatasetsTask.value
}

val publishBlob = TaskKey[Unit]("publishBlob", "publish the library to mmlspark blob")
publishBlob := {
  val s = streams.value
  publishM2.value
  val scalaVersionSuffix = scalaVersion.value.split(".".toCharArray.head).dropRight(1).mkString(".")
  val nameAndScalaVersion = s"${name.value}_$scalaVersionSuffix"

  val localPackageFolder = join(
    Seq(new File(new URI(Resolver.mavenLocal.root)).getAbsolutePath)
      ++ organization.value.split(".".toCharArray.head)
      ++ Seq(nameAndScalaVersion, version.value): _*).toString

  val blobMavenFolder = organization.value.replace(".", "/") +
    s"/$nameAndScalaVersion/${version.value}"
  uploadToBlob(localPackageFolder, blobMavenFolder, "maven", s.log)
}

val release = TaskKey[Unit]("release", "publish the library to mmlspark blob")
release := Def.taskDyn {
  val v = isSnapshot.value
  if (!v) {
    Def.task {
      sonatypeBundleRelease.value
    }
  } else {
    Def.task {
      "Not a release"
    }
  }
}

val publishBadges = TaskKey[Unit]("publishBadges", "publish badges to mmlspark blob")
publishBadges := {
  val s = streams.value

  def enc(s: String): String = {
    s.replaceAllLiterally("_", "__").replaceAllLiterally(" ", "_").replaceAllLiterally("-", "--")
  }

  def uploadBadge(left: String, right: String, color: String, filename: String): Unit = {
    val badgeDir = join(baseDirectory.value.toString, "target", "badges")
    if (!badgeDir.exists()) badgeDir.mkdirs()
    Process(Seq("curl",
      "-o", join(badgeDir.toString, filename).toString,
      s"https://img.shields.io/badge/${enc(left)}-${enc(right)}-${enc(color)}")
      , new File(".")) ! s.log
    singleUploadToBlob(
      join(badgeDir.toString, filename).toString,
      s"badges/$filename", "icons", s.log, extraArgs = Seq("--content-cache-control", "no-cache"))
  }

  uploadBadge("master version", version.value, "blue", "master_version3.svg")
}

val settings = Seq(
  (scalastyleConfig in Test) := baseDirectory.value / "scalastyle-test-config.xml",
  logBuffered in Test := false,
  buildInfoKeys := Seq[BuildInfoKey](
    name, version, scalaVersion, sbtVersion,
    baseDirectory, datasetDir, pythonizedVersion),
  parallelExecution in Test := false,
  test in assembly := {},
  assemblyMergeStrategy in assembly := {
    case PathList("META-INF", xs@_*) => MergeStrategy.discard
    case x => MergeStrategy.first
  },
  assemblyOption in assembly := (assemblyOption in assembly).value.copy(includeScala = false),
  buildInfoPackage := "com.microsoft.ml.spark.build") ++
  inConfig(IntegrationTest2)(Defaults.testSettings)

lazy val mmlspark = (project in file("."))
  .configs(IntegrationTest2)
  .enablePlugins(BuildInfoPlugin)
  .enablePlugins(ScalaUnidocPlugin)
  .settings(settings: _*)

import xerial.sbt.Sonatype._

sonatypeProjectHosting := Some(
  GitHubHosting("Azure", "MMLSpark", "mmlspark-support@microsot.com"))
homepage := Some(url("https://github.com/Azure/mmlspark"))
developers := List(
  Developer("mhamilton723", "Mark Hamilton",
    "mmlspark-support@microsoft.com", url("https://github.com/mhamilton723")),
  Developer("imatiach-msft", "Ilya Matiach",
    "mmlspark-support@microsoft.com", url("https://github.com/imatiach-msft")),
  Developer("drdarshan", "Sudarshan Raghunathan",
    "mmlspark-support@microsoft.com", url("https://github.com/drdarshan"))
)

licenses += ("MIT", url("https://github.com/Azure/mmlspark/blob/master/LICENSE"))
publishMavenStyle := true

credentials += Credentials("Sonatype Nexus Repository Manager",
  "oss.sonatype.org",
  Secrets.nexusUsername,
  Secrets.nexusPassword)

pgpPassphrase := Some(Secrets.pgpPassword.toCharArray)
pgpSecretRing := {
  val temp = File.createTempFile("secret", ".asc")
  new PrintWriter(temp) {
    write(Secrets.pgpPrivate);
    close()
  }
  temp
}
pgpPublicRing := {
  val temp = File.createTempFile("public", ".asc")
  new PrintWriter(temp) {
    write(Secrets.pgpPublic);
    close()
  }
  temp
}

dynverSonatypeSnapshots in ThisBuild := true
dynverSeparator in ThisBuild := "-"
publishTo := sonatypePublishToBundle.value<|MERGE_RESOLUTION|>--- conflicted
+++ resolved
@@ -21,29 +21,12 @@
 )
 
 libraryDependencies ++= Seq(
-<<<<<<< HEAD
   "org.apache.spark" %% "spark-core" % sparkVersion % "compile",
   "org.apache.spark" %% "spark-mllib" % sparkVersion % "compile",
-  "org.scalactic" %% "scalactic" % "3.0.5",
-  "org.scalatest" %% "scalatest" % "3.0.5",
-  "io.spray" %% "spray-json" % "1.3.2",
-  "com.microsoft.cntk" % "cntk" % "2.4",
-  "org.openpnp" % "opencv" % "3.2.0-1",
-  "com.jcraft" % "jsch" % "0.1.54",
-  "com.microsoft.cognitiveservices.speech" % "client-sdk" % "1.11.0",
-  "org.apache.httpcomponents" % "httpclient" % "4.5.6",
-  "com.microsoft.ml.lightgbm" % "lightgbmlib" % "2.3.180",
-  "com.github.vowpalwabbit" % "vw-jni" % "8.7.0.3",
-  "com.linkedin.isolation-forest" %% "isolation-forest_2.4.3" % "1.0.0",
-  "org.apache.spark" %% "spark-avro" % sparkVersion
-=======
-  "org.apache.spark" %% "spark-core" % sparkVersion % "provided",
-  "org.apache.spark" %% "spark-mllib" % sparkVersion % "provided",
   "org.apache.spark" %% "spark-tags" % sparkVersion % "it,test",
   "org.scalactic" %% "scalactic" % "3.0.5" % "it,test",
   "org.scalatest" %% "scalatest" % "3.0.5" % "it,test",
   "io.spray" %% "spray-json" % "1.3.2" excludeAll (excludes: _*),
-  "com.microsoft.cntk" % "cntk" % "2.4" excludeAll (excludes: _*),
   "org.openpnp" % "opencv" % "3.2.0-1" excludeAll (excludes: _*),
   "com.jcraft" % "jsch" % "0.1.54" excludeAll (excludes: _*),
   "com.microsoft.cognitiveservices.speech" % "client-sdk" % "1.11.0" excludeAll (excludes: _*),
@@ -52,7 +35,6 @@
   "com.github.vowpalwabbit" % "vw-jni" % "8.8.1" excludeAll (excludes: _*),
   "com.linkedin.isolation-forest" %% "isolation-forest_2.4.3" % "0.3.2" excludeAll (excludes: _*),
   "org.apache.spark" %% "spark-avro" % sparkVersion % "provided",
->>>>>>> 0a30d1ae
 )
 
 def txt(e: Elem, label: String): String = "\"" + e.child.filter(_.label == label).flatMap(_.text).mkString + "\""
@@ -291,7 +273,6 @@
 
   val buildInfo =
     s"""
-<<<<<<< HEAD
       |MMLSpark Build and Release Information
       |---------------
       |
@@ -305,21 +286,6 @@
       |[Scala Documentation](https://mmlspark.blob.core.windows.net/docs/${version.value}/scala/index.html)
       |[Python Documentation](https://mmlspark.blob.core.windows.net/docs/${version.value}/pyspark/index.html)
       |
-=======
-       |MMLSpark Build and Release Information
-       |---------------
-       |
-       |### Maven Coordinates
-       | `${organization.value}:${name.value}_2.11:${version.value}`
-       |
-       |### Maven Resolver
-       | `https://mmlspark.azureedge.net/maven`
-       |
-       |### Documentation Pages:
-       |[Scala Documentation](https://mmlspark.blob.core.windows.net/docs/${version.value}/scala/index.html)
-       |[Python Documentation](https://mmlspark.blob.core.windows.net/docs/${version.value}/pyspark/index.html)
-       |
->>>>>>> 0a30d1ae
     """.stripMargin
 
   val infoFile = join("target", "Build.md")
