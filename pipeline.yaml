resources:
- repo: self

trigger:
  branches:
    include:
    - master
  paths:
    exclude:
    - README.md
    - docs/*
    - CODEOWNERS
    - .github

pr:
  branches:
    include:
    - master
  paths:
    exclude:
    - README.md
    - docs/*
    - CODEOWNERS
    - .github

variables:
  runTests: True

jobs:
- job: Style
  cancelTimeoutInMinutes: 0
  condition: eq(variables.runTests, 'True')
  pool:
    vmImage: ubuntu-16.04
  steps:
    - template: templates/ivy_cache.yml
    - task: AzureCLI@1
      displayName: 'Style Check'
      inputs:
        azureSubscription: 'MMLSpark Connection'
        scriptLocation: inlineScript
        inlineScript: 'sbt scalastyle test:scalastyle it:scalastyle'

- job: Publish
  cancelTimeoutInMinutes: 0
  pool:
    vmImage: ubuntu-16.04
  steps:
    - template: templates/ivy_cache_2.yml
    - bash: echo "##vso[task.prependpath]$CONDA/bin"
      displayName: Add conda to PATH
    - bash: conda info
    - bash: conda env create -f environment.yaml
      displayName: Create Anaconda environment
    - task: AzureKeyVault@1
      inputs:
        azureSubscription: 'MMLSpark Connection'
        keyVaultName: mmlspark-keys
    - bash: |
        source activate mmlspark
        sbt packagePython
        sbt publishBlob publishSigned publishDocs publishR
        sbt genBuildInfo
        echo "##vso[task.uploadsummary]$(pwd)/target/Build.md"
        sbt release
      displayName: Publish Artifacts
      env:
        STORAGE_KEY: $(storage-key)
        NEXUS-UN: $(nexus-un)
        NEXUS-PW: $(nexus-pw)
        PGP-PRIVATE: $(pgp-private)
        PGP-PUBLIC: $(pgp-public)
        PGP-PW: $(pgp-pw)
<<<<<<< HEAD

    - bash: |
        source activate mmlspark
        pip install twine

        python -m twine upload target/scala-2.11/generated/package/python/*
    
      condition: and(succeeded(), eq(variables['Build.SourceBranch'], 'refs/heads/master'))
      displayName: Publish to PyPi
      env:
        TWINE_USERNAME: "__token__"
        TWINE_PASSWORD: $(pypi-pw)

=======
>>>>>>> 9c9a93b8
    - bash: sbt publishBadges
      condition: and(succeeded(), eq(variables['Build.SourceBranch'], 'refs/heads/master'))
      displayName: Publish Badges
      env:
        STORAGE_KEY: $(storage-key)

- job: E2E
  cancelTimeoutInMinutes: 0
  pool:
    vmImage: ubuntu-16.04
  steps:
    - template: templates/ivy_cache_2.yml
    - bash: echo "##vso[task.prependpath]$CONDA/bin"
      displayName: Add conda to PATH
    - bash: conda info
    - bash: conda env create -f environment.yaml
      displayName: Create Anaconda environment
    - task: AzureKeyVault@1
      inputs:
        azureSubscription: 'MMLSpark Connection'
        keyVaultName: mmlspark-keys
    - bash: |
        source activate mmlspark
        sbt packagePython
        sbt publishBlob
      displayName: Publish Blob Artifacts
      env:
        STORAGE_KEY: $(storage-key)
        NEXUS-UN: $(nexus-un)
        NEXUS-PW: $(nexus-pw)
        PGP-PRIVATE: $(pgp-private)
        PGP-PUBLIC: $(pgp-public)
        PGP-PW: $(pgp-pw)
    - task: AzureCLI@1
      displayName: 'E2E'
      inputs:
        azureSubscription:  'MMLSpark Connection'
        scriptLocation: inlineScript
        inlineScript: 'sbt it:test'
      condition: and(succeeded(), eq(variables.runTests, 'True'))
    - task: PublishTestResults@2
      displayName: 'Publish Test Results'
      inputs:
        testResultsFiles: '**/test-reports/TEST-*.xml'
        failTaskOnFailedTests: true
      condition: and(eq(variables.runTests, 'True'), succeededOrFailed())

- job: PublishDocker
  displayName: PublishDocker
  pool:
    vmImage: ubuntu-16.04
  steps:
    - template: templates/ivy_cache.yml
    - bash: |
        VERSION=$(sbt version | tail -1 |  cut -d' ' -f2 | sed 's/\x1b\[[0-9;]*m//g')
        echo '##vso[task.setvariable variable=version]'$VERSION
        echo '##vso[task.setvariable variable=gittag]'$(git tag -l --points-at HEAD)
      displayName: 'Get Docker Tag + Version'
    - task: Docker@2
      displayName: Demo Image Build
      inputs:
        containerRegistry: 'mmlsparkmcr-connection-new'
        repository: 'public/mmlspark/build-demo'
        command: 'build'
        buildContext: "."
        Dockerfile: 'tools/docker/demo/Dockerfile'
        tags: $(version)
        arguments: --build-arg MMLSPARK_VERSION=$(version)
    - task: Docker@2
      displayName: Demo Image Push
      inputs:
        containerRegistry: 'mmlsparkmcr-connection-new'
        repository: 'public/mmlspark/build-demo'
        command: 'push'
        tags: $(version)
    - task: Docker@2
      displayName: Minimal Image Build + Push
      inputs:
        containerRegistry: 'mmlsparkmcr-connection-new'
        repository: 'public/mmlspark/build-minimal'
        command: 'build'
        buildContext: "."
        Dockerfile: 'tools/docker/minimal/Dockerfile'
        tags: $(version)
        arguments: --build-arg MMLSPARK_VERSION=$(version)
    - task: Docker@2
      displayName: Minimal Image Build + Push
      inputs:
        containerRegistry: 'mmlsparkmcr-connection-new'
        repository: 'public/mmlspark/build-minimal'
        command: 'push'
        tags: $(version)
    - task: Docker@2
      condition: startsWith(variables['gittag'], 'v')
      displayName: Release Image Build
      inputs:
        containerRegistry: 'mmlsparkmcr-connection-new'
        repository: 'public/mmlspark/release'
        command: 'build'
        buildContext: "."
        Dockerfile: 'tools/docker/demo/Dockerfile'
        tags: |
          $(version)
          latest
        arguments: --build-arg MMLSPARK_VERSION=$(version)
    - task: Docker@2
      condition: startsWith(variables['gittag'], 'v')
      displayName: Release Image Push
      inputs:
        containerRegistry: 'mmlsparkmcr-connection-new'
        repository: 'public/mmlspark/release'
        command: 'push'
        tags: |
          $(version)
          latest

- job: Release
  cancelTimeoutInMinutes: 0
  pool:
    vmImage: ubuntu-16.04
  steps:
    - bash: |
        echo '##vso[task.setvariable variable=tag]'$(git tag -l --points-at HEAD)
      displayName: 'Get Git Tag'
    - bash: |
        wget https://github.com/git-chglog/git-chglog/releases/download/0.8.0/git-chglog_linux_amd64
        chmod +x git-chglog_linux_amd64
        ./git-chglog_linux_amd64 -o CHANGELOG.md $TAG
      condition: startsWith(variables['tag'], 'v')
    - task: GitHubRelease@0
      condition: startsWith(variables['tag'], 'v')
      inputs:
        gitHubConnection: 'MMLSPark Github via PAT'
        repositoryName: '$(Build.Repository.Name)'
        action: 'create'
        target: '$(Build.SourceVersion)'
        tagSource: 'auto'
        releaseNotesFile: 'CHANGELOG.md'
        isDraft: true

- job: PythonTests
  cancelTimeoutInMinutes: 0
  condition: eq(variables.runTests, 'True')
  pool:
    vmImage: ubuntu-16.04
  steps:
    - template: templates/ivy_cache_2.yml
    - bash: echo "##vso[task.prependpath]$CONDA/bin"
      displayName: Add conda to PATH
    - bash: conda env create -f environment.yaml
      displayName: Create Anaconda environment
    - bash: |
        source activate mmlspark
        (timeout 5m sbt setup) || (echo "retrying" && timeout 5m sbt setup) || (echo "retrying" && timeout 5m sbt setup)
        sbt coverage testPython
      displayName: Test Python Code
    - task: PublishTestResults@2
      displayName: 'Publish Test Results'
      inputs:
        testResultsFiles: '**/python-test-*.xml'
        failTaskOnFailedTests: true
      condition: succeededOrFailed()
    - task: AzureCLI@1
      displayName: 'Generate Codecov report'
      inputs:
        azureSubscription: 'MMLSpark Connection'
        scriptLocation: inlineScript
        inlineScript: 'sbt coverageReport'
      condition: succeededOrFailed()
    - task: AzureKeyVault@1
      inputs:
        azureSubscription: 'MMLSpark Connection'
        keyVaultName: mmlspark-keys
      condition: succeededOrFailed()
    - bash: |
        curl -s https://codecov.io/bash > .codecov
        chmod +x .codecov
        echo "Starting Codecov Upload"
        ./.codecov -t $(codecov-token) -f coverage.xml
        ./.codecov -t $(codecov-token) -f target/scala-2.11/coverage-report/cobertura.xml
      displayName: Upload Coverage Report To Codecov.io
      condition: succeededOrFailed()

- job: UnitTests
  cancelTimeoutInMinutes: 1
  timeoutInMinutes: 80
  condition: eq(variables.runTests, 'True')
  pool:
    vmImage: ubuntu-16.04
  strategy:
    matrix:
      automl:
        PACKAGE: "automl"
      cntk:
        PACKAGE: "cntk"
      cognitive:
        PACKAGE: "cognitive"
      core:
        PACKAGE: "core"
      downloader:
        PACKAGE: "downloader"
      featurize:
        PACKAGE: "featurize"
      image:
        PACKAGE: "image"
      io1:
        PACKAGE: "io.split1"
        FLAKY: "true"
      io2:
        PACKAGE: "io.split2"
        FLAKY: "true"
      isolationforest:
        PACKAGE: "isolationforest"
      flaky:
        PACKAGE: "flaky"           #TODO fix flaky test so isolation is not needed
        FLAKY: "true"
      lightgbm1:
        PACKAGE: "lightgbm.split1" #TODO speed up LGBM Tests and remove split
        FLAKY: "true"
      lightgbm2:
        PACKAGE: "lightgbm.split2"
        FLAKY: "true"
      lime:
        PACKAGE: "lime"
      opencv:
        PACKAGE: "opencv"
      recommendation:
        PACKAGE: "recommendation"
      stages:
        PACKAGE: "stages"
      nn:
        PACKAGE: "nn"
      train:
        PACKAGE: "train"
      vw:
        PACKAGE: "vw"
  steps:
    - template: templates/ivy_cache_2.yml
    - task: AzureCLI@1
      displayName: 'Setup repo'
      inputs:
        azureSubscription: 'MMLSpark Connection'
        scriptLocation: inlineScript
        inlineScript: |
          (timeout 30s pip install requests) || (echo "retrying" && timeout 30s pip install requests)
          (timeout 5m sbt setup) || (echo "retrying" && timeout 5m sbt setup) || (echo "retrying" && timeout 5m sbt setup)
    - task: AzureCLI@1
      displayName: 'Unit Test'
      timeoutInMinutes: 60
      inputs:
        azureSubscription: 'MMLSpark Connection'
        scriptLocation: inlineScript
        inlineScript: |
          export SBT_OPTS="-Xmx2G -XX:+UseConcMarkSweepGC -XX:+CMSClassUnloadingEnabled -XX:MaxPermSize=2G -Xss2M  -Duser.timezone=GMT"
          (timeout 20m sbt coverage "testOnly com.microsoft.ml.spark.$(PACKAGE).**") ||
          (${FLAKY:-false} && timeout 20m sbt coverage "testOnly com.microsoft.ml.spark.$(PACKAGE).**") ||
          (${FLAKY:-false} && timeout 20m sbt coverage "testOnly com.microsoft.ml.spark.$(PACKAGE).**")

    - task: PublishTestResults@2
      displayName: 'Publish Test Results'
      inputs:
        testResultsFiles: '**/test-reports/TEST-*.xml'
        failTaskOnFailedTests: true
      condition: succeededOrFailed()
    - task: AzureCLI@1
      displayName: 'Generate Codecov report'
      inputs:
        azureSubscription: 'MMLSpark Connection'
        scriptLocation: inlineScript
        inlineScript: 'sbt coverageReport'
      condition: succeededOrFailed()
    - task: AzureKeyVault@1
      inputs:
        azureSubscription: 'MMLSpark Connection'
        keyVaultName: mmlspark-keys
      condition: succeededOrFailed()
    - bash: |
        curl -s https://codecov.io/bash > .codecov
        chmod +x .codecov
        echo "Starting Codecov Upload"
        ./.codecov -t $(codecov-token)
      displayName: Upload Coverage Report To Codecov.io
      condition: succeededOrFailed()<|MERGE_RESOLUTION|>--- conflicted
+++ resolved
@@ -71,7 +71,6 @@
         PGP-PRIVATE: $(pgp-private)
         PGP-PUBLIC: $(pgp-public)
         PGP-PW: $(pgp-pw)
-<<<<<<< HEAD
 
     - bash: |
         source activate mmlspark
@@ -85,8 +84,6 @@
         TWINE_USERNAME: "__token__"
         TWINE_PASSWORD: $(pypi-pw)
 
-=======
->>>>>>> 9c9a93b8
     - bash: sbt publishBadges
       condition: and(succeeded(), eq(variables['Build.SourceBranch'], 'refs/heads/master'))
       displayName: Publish Badges
