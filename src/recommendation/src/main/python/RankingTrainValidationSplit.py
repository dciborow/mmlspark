--- conflicted
+++ resolved
@@ -162,11 +162,59 @@
         return self.bestModel._call_java("recommendForAllUsers", numItems)
 
     def recommendForAllItems(self, numItems):
-<<<<<<< HEAD
         return self.bestModel.recommendForAllItems(numItems)
-=======
-        return self.bestModel.recommendForAllItems(numItems)
-
-    def subMetrics(self):
-        return self._call_java("subMetrics")
->>>>>>> 4b728b80
+
+    @classmethod
+    def from_java(cls, java_stage):
+        """
+        Given a Java TrainValidationSplitModel, create and return a Python wrapper of it.
+        Used for ML persistence.
+        """
+
+        # Load information from java_stage to the instance.
+        bestModel = JavaParams._from_java(java_stage.bestModel())
+        estimator, epms, evaluator = super(RankingTrainValidationSplitModel,
+                                           cls)._from_java_impl(java_stage)
+        # Create a new instance of this stage.
+        py_stage = cls(bestModel=bestModel).setEstimator(estimator)
+        py_stage = py_stage.setEstimatorParamMaps(epms).setEvaluator(evaluator)
+
+        if java_stage.hasSubModels():
+            py_stage.subModels = [JavaParams._from_java(sub_model)
+                                  for sub_model in java_stage.subModels()]
+
+        if java_stage.hasSubMetrics():
+            py_stage.subMetrics = [JavaParams._from_java(sub_metrics)
+                                   for sub_metrics in java_stage.subMetrics()]
+
+        py_stage._resetUid(java_stage.uid())
+        return py_stage
+
+    def _to_java(self):
+        """
+        Transfer this instance to a Java TrainValidationSplitModel. Used for ML persistence.
+        :return: Java object equivalent to this instance.
+        """
+
+        sc = SparkContext._active_spark_context
+        # TODO: persst validation metrics as well
+        _java_obj = JavaParams._new_java_obj(
+            "org.apache.spark.ml.tuning.TrainValidationSplitModel",
+            self.uid,
+            self.bestModel._to_java(),
+            _py2java(sc, []))
+        estimator, epms, evaluator = super(TrainValidationSplitModel, self)._to_java_impl()
+
+        _java_obj.set("evaluator", evaluator)
+        _java_obj.set("estimator", estimator)
+        _java_obj.set("estimatorParamMaps", epms)
+
+        if self.subModels is not None:
+            java_sub_models = [sub_model._to_java() for sub_model in self.subModels]
+            _java_obj.setSubModels(java_sub_models)
+
+        if self.subMetrics is not None:
+            java_sub_metrics = [sub_metrics._to_java() for sub_metrics in self.subMetrics]
+            _java_obj.setSubMetrics(java_sub_metrics)
+
+        return _java_obj